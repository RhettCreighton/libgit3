--- conflicted
+++ resolved
@@ -37,12 +37,9 @@
 	git_smart_subtransport parent;
 	transport_smart *owner;
 	ssh_stream *current_stream;
-<<<<<<< HEAD
-=======
 	git_cred *cred;
 	char *cmd_uploadpack;
 	char *cmd_receivepack;
->>>>>>> cb92467b
 } ssh_subtransport;
 
 static int list_auth_methods(int *out, LIBSSH2_SESSION *session, const char *username);
@@ -571,16 +568,9 @@
 	const char *url,
 	git_smart_subtransport_stream **stream)
 {
-<<<<<<< HEAD
-	return _git_ssh_setup_conn(t, url, cmd_uploadpack, stream);
-=======
 	const char *cmd = t->cmd_uploadpack ? t->cmd_uploadpack : cmd_uploadpack;
 
-	if (_git_ssh_setup_conn(t, url, cmd, stream) < 0)
-		return -1;
-
-	return 0;
->>>>>>> cb92467b
+	return _git_ssh_setup_conn(t, url, cmd, stream);
 }
 
 static int ssh_uploadpack(
