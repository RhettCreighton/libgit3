#include "repository.h"
#include "fileops.h"
#include "config.h"
#include <ctype.h>

static int collect_attr_files(
	git_repository *repo, const char *path, git_vector *files);


int git_attr_get(
    git_repository *repo, const char *pathname,
	const char *name, const char **value)
{
	int error;
	git_attr_path path;
	git_vector files = GIT_VECTOR_INIT;
	unsigned int i, j;
	git_attr_file *file;
	git_attr_name attr;
	git_attr_rule *rule;

	*value = NULL;

	if ((error = git_attr_path__init(&path, pathname)) < GIT_SUCCESS ||
		(error = collect_attr_files(repo, pathname, &files)) < GIT_SUCCESS)
		return git__rethrow(error, "Could not get attribute for %s", pathname);

	attr.name = name;
	attr.name_hash = git_attr_file__name_hash(name);

	git_vector_foreach(&files, i, file) {

		git_attr_file__foreach_matching_rule(file, &path, j, rule) {
			int pos = git_vector_bsearch(&rule->assigns, &attr);
			git_clearerror(); /* okay if search failed */

			if (pos >= 0) {
				*value = ((git_attr_assignment *)git_vector_get(
							  &rule->assigns, pos))->value;
				goto found;
			}
		}
	}

found:
	git_vector_free(&files);

	return error;
}


typedef struct {
	git_attr_name name;
	git_attr_assignment *found;
} attr_get_many_info;

int git_attr_get_many(
    git_repository *repo, const char *pathname,
    size_t num_attr, const char **names, const char **values)
{
	int error;
	git_attr_path path;
	git_vector files = GIT_VECTOR_INIT;
	unsigned int i, j, k;
	git_attr_file *file;
	git_attr_rule *rule;
	attr_get_many_info *info = NULL;
	size_t num_found = 0;

	memset((void *)values, 0, sizeof(const char *) * num_attr);

	if ((error = git_attr_path__init(&path, pathname)) < GIT_SUCCESS ||
		(error = collect_attr_files(repo, pathname, &files)) < GIT_SUCCESS)
		return git__rethrow(error, "Could not get attributes for %s", pathname);

	if ((info = git__calloc(num_attr, sizeof(attr_get_many_info))) == NULL) {
		git__rethrow(GIT_ENOMEM, "Could not get attributes for %s", pathname);
		goto cleanup;
	}

	git_vector_foreach(&files, i, file) {

		git_attr_file__foreach_matching_rule(file, &path, j, rule) {

			for (k = 0; k < num_attr; k++) {
				int pos;

				if (info[k].found != NULL) /* already found assignment */
					continue;

				if (!info[k].name.name) {
					info[k].name.name = names[k];
					info[k].name.name_hash = git_attr_file__name_hash(names[k]);
				}

				pos = git_vector_bsearch(&rule->assigns, &info[k].name);
				git_clearerror(); /* okay if search failed */

				if (pos >= 0) {
					info[k].found = (git_attr_assignment *)
						git_vector_get(&rule->assigns, pos);
					values[k] = info[k].found->value;

					if (++num_found == num_attr)
						goto cleanup;
				}
			}
		}
	}

cleanup:
	git_vector_free(&files);
	git__free(info);

	return error;
}


int git_attr_foreach(
    git_repository *repo, const char *pathname,
	int (*callback)(const char *name, const char *value, void *payload),
	void *payload)
{
	int error;
	git_attr_path path;
	git_vector files = GIT_VECTOR_INIT;
	unsigned int i, j, k;
	git_attr_file *file;
	git_attr_rule *rule;
	git_attr_assignment *assign;
	git_hashtable *seen = NULL;

	if ((error = git_attr_path__init(&path, pathname)) < GIT_SUCCESS ||
		(error = collect_attr_files(repo, pathname, &files)) < GIT_SUCCESS)
		return git__rethrow(error, "Could not get attributes for %s", pathname);

	seen = git_hashtable_alloc(8, git_hash__strhash_cb, git_hash__strcmp_cb);
	if (!seen) {
		error = GIT_ENOMEM;
		goto cleanup;
	}

	git_vector_foreach(&files, i, file) {

		git_attr_file__foreach_matching_rule(file, &path, j, rule) {

			git_vector_foreach(&rule->assigns, k, assign) {
				/* skip if higher priority assignment was already seen */
				if (git_hashtable_lookup(seen, assign->name))
					continue;

				error = git_hashtable_insert(seen, assign->name, assign);
				if (error != GIT_SUCCESS)
					goto cleanup;

				error = callback(assign->name, assign->value, payload);
				if (error != GIT_SUCCESS)
					goto cleanup;
			}
		}
	}

cleanup:
	if (seen)
		git_hashtable_free(seen);
	git_vector_free(&files);

	if (error != GIT_SUCCESS)
		(void)git__rethrow(error, "Could not get attributes for %s", pathname);

	return error;
}


int git_attr_add_macro(
	git_repository *repo,
	const char *name,
	const char *values)
{
	int error;
	git_attr_rule *macro = NULL;

	if ((error = git_attr_cache__init(repo)) < GIT_SUCCESS)
		return error;

	macro = git__calloc(1, sizeof(git_attr_rule));
	if (!macro)
		return GIT_ENOMEM;

	macro->match.pattern = git__strdup(name);
	if (!macro->match.pattern) {
		git__free(macro);
		return GIT_ENOMEM;
	}

	macro->match.length = strlen(macro->match.pattern);
	macro->match.flags = GIT_ATTR_FNMATCH_MACRO;

	error = git_attr_assignment__parse(repo, &macro->assigns, &values);

	if (error == GIT_SUCCESS)
		error = git_attr_cache__insert_macro(repo, macro);

	if (error < GIT_SUCCESS)
		git_attr_rule__free(macro);

	return error;
}


/* add git_attr_file to vector of files, loading if needed */
int git_attr_cache__push_file(
	git_repository *repo,
	git_vector     *stack,
	const char     *base,
	const char     *filename,
	int (*loader)(git_repository *, const char *, git_attr_file *))
{
	int error = GIT_SUCCESS;
	git_attr_cache *cache = &repo->attrcache;
	git_buf path = GIT_BUF_INIT;
	git_attr_file *file;
	int add_to_cache = 0;

	if (base != NULL) {
		if ((error = git_buf_joinpath(&path, base, filename)) < GIT_SUCCESS)
			goto cleanup;
		filename = path.ptr;
	}

	/* either get attr_file from cache or read from disk */
	file = git_hashtable_lookup(cache->files, filename);
<<<<<<< HEAD
	if (file == NULL && git_path_exists(filename) == GIT_SUCCESS) {
		error = (*loader)(repo, filename, &file);
=======
	if (file == NULL && git_futils_exists(filename) == GIT_SUCCESS) {
		if ((error = git_attr_file__new(&file)) == GIT_SUCCESS)
			error = loader(repo, filename, file);
>>>>>>> 83bfbdf5
		add_to_cache = (error == GIT_SUCCESS);
	}

	if (error == GIT_SUCCESS && file != NULL) {
		/* add file to vector, if we found it */
		error = git_vector_insert(stack, file);

		/* add file to cache, if it is new */
		/* do this after above step b/c it is not critical */
		if (error == GIT_SUCCESS && add_to_cache && file->path != NULL)
			error = git_hashtable_insert(cache->files, file->path, file);
	}

cleanup:
	git_buf_free(&path);
	return error;
}

#define push_attrs(R,S,B,F) \
	git_attr_cache__push_file((R),(S),(B),(F),git_attr_file__from_file)

typedef struct {
	git_repository *repo;
	git_vector *files;
} attr_walk_up_info;

static int push_one_attr(void *ref, git_buf *path)
{
	attr_walk_up_info *info = (attr_walk_up_info *)ref;
	return push_attrs(info->repo, info->files, path->ptr, GIT_ATTR_FILE);
}

static int collect_attr_files(
	git_repository *repo, const char *path, git_vector *files)
{
	int error = GIT_SUCCESS;
	git_buf dir = GIT_BUF_INIT;
	git_config *cfg;
	const char *workdir = git_repository_workdir(repo);
	attr_walk_up_info info;

	if ((error = git_attr_cache__init(repo)) < GIT_SUCCESS)
		goto cleanup;

	if ((error = git_vector_init(files, 4, NULL)) < GIT_SUCCESS)
		goto cleanup;

	if ((error = git_path_find_dir(&dir, path, workdir)) < GIT_SUCCESS)
		goto cleanup;

	/* in precendence order highest to lowest:
	 * - $GIT_DIR/info/attributes
	 * - path components with .gitattributes
	 * - config core.attributesfile
	 * - $GIT_PREFIX/etc/gitattributes
	 */

	error = push_attrs(repo, files, repo->path_repository, GIT_ATTR_FILE_INREPO);
	if (error < GIT_SUCCESS)
		goto cleanup;

	info.repo = repo;
	info.files = files;
	error = git_path_walk_up(&dir, workdir, push_one_attr, &info);
	if (error < GIT_SUCCESS)
		goto cleanup;

	if ((error = git_repository_config(&cfg, repo)) == GIT_SUCCESS) {
		const char *core_attribs = NULL;
		git_config_get_string(cfg, GIT_ATTR_CONFIG, &core_attribs);
		git_clearerror(); /* don't care if attributesfile is not set */
		if (core_attribs)
			error = push_attrs(repo, files, NULL, core_attribs);
		git_config_free(cfg);
	}

	if (error == GIT_SUCCESS) {
		error = git_futils_find_system_file(&dir, GIT_ATTR_FILE_SYSTEM);
		if (error == GIT_SUCCESS)
			error = push_attrs(repo, files, NULL, dir.ptr);
		else if (error == GIT_ENOTFOUND)
			error = GIT_SUCCESS;
	}

 cleanup:
	if (error < GIT_SUCCESS) {
		git__rethrow(error, "Could not get attributes for '%s'", path);
		git_vector_free(files);
	}
	git_buf_free(&dir);

	return error;
}


int git_attr_cache__init(git_repository *repo)
{
	int error = GIT_SUCCESS;
	git_attr_cache *cache = &repo->attrcache;

	if (cache->initialized)
		return GIT_SUCCESS;

	if (cache->files == NULL) {
		cache->files = git_hashtable_alloc(
			8, git_hash__strhash_cb, git_hash__strcmp_cb);
		if (!cache->files)
			return git__throw(GIT_ENOMEM, "Could not initialize attribute cache");
	}

	if (cache->macros == NULL) {
		cache->macros = git_hashtable_alloc(
			8, git_hash__strhash_cb, git_hash__strcmp_cb);
		if (!cache->macros)
			return git__throw(GIT_ENOMEM, "Could not initialize attribute cache");
	}

	cache->initialized = 1;

	/* insert default macros */
	error = git_attr_add_macro(repo, "binary", "-diff -crlf");

	return error;
}

void git_attr_cache_flush(
	git_repository *repo)
{
	if (!repo)
		return;

	if (repo->attrcache.files) {
		const void *GIT_UNUSED(name);
		git_attr_file *file;

		GIT_HASHTABLE_FOREACH(repo->attrcache.files, name, file,
			git_attr_file__free(file));

		git_hashtable_free(repo->attrcache.files);
		repo->attrcache.files = NULL;
	}

	if (repo->attrcache.macros) {
		const void *GIT_UNUSED(name);
		git_attr_rule *rule;

		GIT_HASHTABLE_FOREACH(repo->attrcache.macros, name, rule,
			git_attr_rule__free(rule));

		git_hashtable_free(repo->attrcache.macros);
		repo->attrcache.macros = NULL;
	}

	repo->attrcache.initialized = 0;
}

int git_attr_cache__insert_macro(git_repository *repo, git_attr_rule *macro)
{
	if (macro->assigns.length == 0)
		return git__throw(GIT_EMISSINGOBJDATA, "git attribute macro with no values");

	return git_hashtable_insert(
		repo->attrcache.macros, macro->match.pattern, macro);
}<|MERGE_RESOLUTION|>--- conflicted
+++ resolved
@@ -230,14 +230,9 @@
 
 	/* either get attr_file from cache or read from disk */
 	file = git_hashtable_lookup(cache->files, filename);
-<<<<<<< HEAD
 	if (file == NULL && git_path_exists(filename) == GIT_SUCCESS) {
-		error = (*loader)(repo, filename, &file);
-=======
-	if (file == NULL && git_futils_exists(filename) == GIT_SUCCESS) {
 		if ((error = git_attr_file__new(&file)) == GIT_SUCCESS)
 			error = loader(repo, filename, file);
->>>>>>> 83bfbdf5
 		add_to_cache = (error == GIT_SUCCESS);
 	}
 
