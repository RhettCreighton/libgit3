/*
 * Copyright (C) the libgit2 contributors. All rights reserved.
 *
 * This file is part of libgit2, distributed under the GNU GPL v2 with
 * a Linking Exception. For full terms see the included COPYING file.
 */

#include "common.h"

#include "git2.h"
#include "git2/odb_backend.h"

#include "smart.h"
#include "refs.h"
#include "repository.h"
#include "push.h"
#include "pack-objects.h"
#include "remote.h"
#include "util.h"
#include "revwalk.h"

#define NETWORK_XFER_THRESHOLD (100*1024)
/* The minimal interval between progress updates (in seconds). */
#define MIN_PROGRESS_UPDATE_INTERVAL 0.5

bool git_smart__ofs_delta_enabled = true;

int git_smart__store_refs(transport_smart *t, int flushes)
{
	gitno_buffer *buf = &t->buffer;
	git_vector *refs = &t->refs;
	int error, flush = 0, recvd;
	const char *line_end = NULL;
	git_pkt *pkt = NULL;
	git_pkt_parse_data pkt_parse_data = { 0 };
	size_t i;

	/* Clear existing refs in case git_remote_connect() is called again
	 * after git_remote_disconnect().
	 */
	git_vector_foreach(refs, i, pkt) {
		git_pkt_free(pkt);
	}
	git_vector_clear(refs);
	pkt = NULL;

	do {
		if (buf->offset > 0)
			error = git_pkt_parse_line(&pkt, &line_end, buf->data, buf->offset, &pkt_parse_data);
		else
			error = GIT_EBUFS;

		if (error < 0 && error != GIT_EBUFS)
			return error;

		if (error == GIT_EBUFS) {
			if ((recvd = gitno_recv(buf)) < 0)
				return recvd;

			if (recvd == 0) {
				git_error_set(GIT_ERROR_NET, "early EOF");
				return GIT_EEOF;
			}

			continue;
		}

		if (gitno_consume(buf, line_end) < 0)
			return -1;

		if (pkt->type == GIT_PKT_ERR) {
			git_error_set(GIT_ERROR_NET, "remote error: %s", ((git_pkt_err *)pkt)->error);
			git__free(pkt);
			return -1;
		}

		if (pkt->type != GIT_PKT_FLUSH && git_vector_insert(refs, pkt) < 0)
			return -1;

		if (pkt->type == GIT_PKT_FLUSH) {
			flush++;
			git_pkt_free(pkt);
		}
	} while (flush < flushes);

	return flush;
}

static int append_symref(const char **out, git_vector *symrefs, const char *ptr)
{
	int error;
	const char *end;
	git_str buf = GIT_STR_INIT;
	git_refspec *mapping = NULL;

	ptr += strlen(GIT_CAP_SYMREF);
	if (*ptr != '=')
		goto on_invalid;

	ptr++;
	if (!(end = strchr(ptr, ' ')) &&
	    !(end = strchr(ptr, '\0')))
		goto on_invalid;

	if ((error = git_str_put(&buf, ptr, end - ptr)) < 0)
		return error;

	/* symref mapping has refspec format */
	mapping = git__calloc(1, sizeof(git_refspec));
	GIT_ERROR_CHECK_ALLOC(mapping);

	error = git_refspec__parse(mapping, git_str_cstr(&buf), true);
	git_str_dispose(&buf);

	/* if the error isn't OOM, then it's a parse error; let's use a nicer message */
	if (error < 0) {
		if (git_error_last()->klass != GIT_ERROR_NOMEMORY)
			goto on_invalid;

		git__free(mapping);
		return error;
	}

	if ((error = git_vector_insert(symrefs, mapping)) < 0)
		return error;

	*out = end;
	return 0;

on_invalid:
	git_error_set(GIT_ERROR_NET, "remote sent invalid symref");
	git_refspec__dispose(mapping);
	git__free(mapping);
	return -1;
}

int git_smart__detect_caps(
	git_pkt_ref *pkt,
	transport_smart_caps *caps,
	git_vector *symrefs)
{
	const char *ptr, *start;

	/* No refs or capabilities, odd but not a problem */
	if (pkt == NULL || pkt->capabilities == NULL)
		return GIT_ENOTFOUND;

	ptr = pkt->capabilities;
	while (ptr != NULL && *ptr != '\0') {
		if (*ptr == ' ')
			ptr++;

		if (git_smart__ofs_delta_enabled && !git__prefixcmp(ptr, GIT_CAP_OFS_DELTA)) {
			caps->common = caps->ofs_delta = 1;
			ptr += strlen(GIT_CAP_OFS_DELTA);
			continue;
		}

		/* Keep multi_ack_detailed before multi_ack */
		if (!git__prefixcmp(ptr, GIT_CAP_MULTI_ACK_DETAILED)) {
			caps->common = caps->multi_ack_detailed = 1;
			ptr += strlen(GIT_CAP_MULTI_ACK_DETAILED);
			continue;
		}

		if (!git__prefixcmp(ptr, GIT_CAP_MULTI_ACK)) {
			caps->common = caps->multi_ack = 1;
			ptr += strlen(GIT_CAP_MULTI_ACK);
			continue;
		}

		if (!git__prefixcmp(ptr, GIT_CAP_INCLUDE_TAG)) {
			caps->common = caps->include_tag = 1;
			ptr += strlen(GIT_CAP_INCLUDE_TAG);
			continue;
		}

		/* Keep side-band check after side-band-64k */
		if (!git__prefixcmp(ptr, GIT_CAP_SIDE_BAND_64K)) {
			caps->common = caps->side_band_64k = 1;
			ptr += strlen(GIT_CAP_SIDE_BAND_64K);
			continue;
		}

		if (!git__prefixcmp(ptr, GIT_CAP_SIDE_BAND)) {
			caps->common = caps->side_band = 1;
			ptr += strlen(GIT_CAP_SIDE_BAND);
			continue;
		}

		if (!git__prefixcmp(ptr, GIT_CAP_DELETE_REFS)) {
			caps->common = caps->delete_refs = 1;
			ptr += strlen(GIT_CAP_DELETE_REFS);
			continue;
		}

		if (!git__prefixcmp(ptr, GIT_CAP_THIN_PACK)) {
			caps->common = caps->thin_pack = 1;
			ptr += strlen(GIT_CAP_THIN_PACK);
			continue;
		}

		if (!git__prefixcmp(ptr, GIT_CAP_SYMREF)) {
			int error;

			if ((error = append_symref(&ptr, symrefs, ptr)) < 0)
				return error;

			continue;
		}

		if (!git__prefixcmp(ptr, GIT_CAP_WANT_TIP_SHA1)) {
			caps->common = caps->want_tip_sha1 = 1;
			ptr += strlen(GIT_CAP_WANT_TIP_SHA1);
			continue;
		}

		if (!git__prefixcmp(ptr, GIT_CAP_WANT_REACHABLE_SHA1)) {
			caps->common = caps->want_reachable_sha1 = 1;
<<<<<<< HEAD
			ptr += strlen(GIT_CAP_DELETE_REFS);
		}
		
		if (!git__prefixcmp(ptr, GIT_CAP_SHALLOW)) {
			caps->common = caps->shallow = 1;
			ptr += strlen(GIT_CAP_SHALLOW);
=======
			ptr += strlen(GIT_CAP_WANT_REACHABLE_SHA1);
			continue;
		}

		if (!git__prefixcmp(ptr, GIT_CAP_OBJECT_FORMAT)) {
			ptr += strlen(GIT_CAP_OBJECT_FORMAT);

			start = ptr;
			ptr = strchr(ptr, ' ');

			if ((caps->object_format = git__strndup(start, (ptr - start))) == NULL)
				return -1;
			continue;
		}

		if (!git__prefixcmp(ptr, GIT_CAP_AGENT)) {
			ptr += strlen(GIT_CAP_AGENT);

			start = ptr;
			ptr = strchr(ptr, ' ');

			if ((caps->agent = git__strndup(start, (ptr - start))) == NULL)
				return -1;
>>>>>>> d066d0d9
			continue;
		}

		/* We don't know this capability, so skip it */
		ptr = strchr(ptr, ' ');
	}

	return 0;
}

static int recv_pkt(git_pkt **out_pkt, git_pkt_type *out_type, gitno_buffer *buf)
{
	const char *ptr = buf->data, *line_end = ptr;
	git_pkt *pkt = NULL;
	git_pkt_parse_data pkt_parse_data = { 0 };
	int error = 0, ret;

	do {
		if (buf->offset > 0)
			error = git_pkt_parse_line(&pkt, &line_end, ptr, buf->offset, &pkt_parse_data);
		else
			error = GIT_EBUFS;

		if (error == 0)
			break; /* return the pkt */

		if (error < 0 && error != GIT_EBUFS)
			return error;

		if ((ret = gitno_recv(buf)) < 0) {
			return ret;
		} else if (ret == 0) {
			git_error_set(GIT_ERROR_NET, "early EOF");
			return GIT_EEOF;
		}
	} while (error);

	if (gitno_consume(buf, line_end) < 0)
		return -1;

	if (out_type != NULL)
		*out_type = pkt->type;
	if (out_pkt != NULL)
		*out_pkt = pkt;
	else
		git__free(pkt);

	return error;
}

static int store_common(transport_smart *t)
{
	git_pkt *pkt = NULL;
	gitno_buffer *buf = &t->buffer;
	int error;

	do {
		if ((error = recv_pkt(&pkt, NULL, buf)) < 0)
			return error;

		if (pkt->type != GIT_PKT_ACK) {
			git__free(pkt);
			return 0;
		}

		if (git_vector_insert(&t->common, pkt) < 0) {
			git__free(pkt);
			return -1;
		}
	} while (1);

	return 0;
}

static int wait_while_ack(gitno_buffer *buf)
{
	int error;
	git_pkt *pkt = NULL;
	git_pkt_ack *ack = NULL;

	while (1) {
		git_pkt_free(pkt);

		if ((error = recv_pkt(&pkt, NULL, buf)) < 0)
			return error;

		if (pkt->type == GIT_PKT_NAK)
			break;
		if (pkt->type != GIT_PKT_ACK)
			continue;

		ack = (git_pkt_ack*)pkt;

		if (ack->status != GIT_ACK_CONTINUE &&
		    ack->status != GIT_ACK_COMMON &&
		    ack->status != GIT_ACK_READY) {
			break;
		}
	}

	git_pkt_free(pkt);
	return 0;
}

static int cap_not_sup_err(const char *cap_name)
{
	git_error_set(GIT_ERROR_NET, "server doesn't support %s", cap_name);
	return GIT_EINVALID;
}

/* Disables server capabilities we're not interested in */
static int setup_caps(transport_smart_caps *caps, const git_fetch_negotiation *wants)
{
	if (wants->depth) {
		if (!caps->shallow)
			return cap_not_sup_err(GIT_CAP_SHALLOW);
	} else {
		caps->shallow = 0;
	}

	return 0;
}

int git_smart__negotiate_fetch(git_transport *transport, git_repository *repo, const git_fetch_negotiation *wants)
{
	transport_smart *t = (transport_smart *)transport;
	git_revwalk__push_options opts = GIT_REVWALK__PUSH_OPTIONS_INIT;
	gitno_buffer *buf = &t->buffer;
	git_str data = GIT_STR_INIT;
	git_revwalk *walk = NULL;
	int error = -1;
	git_pkt_type pkt_type;
	unsigned int i;
	git_oid oid;

	if ((error = setup_caps(&t->caps, wants)) < 0)
		return error;

	if ((error = git_pkt_buffer_wants(wants, &t->caps, &data)) < 0)
		return error;

	if ((error = git_revwalk_new(&walk, repo)) < 0)
		goto on_error;

	opts.insert_by_date = 1;
	if ((error = git_revwalk__push_glob(walk, "refs/*", &opts)) < 0)
		goto on_error;

	if (wants->depth > 0) {
		git_pkt_shallow *pkt;

		if ((error = git_smart__negotiation_step(&t->parent, data.ptr, data.size)) < 0)
			goto on_error;

		while ((error = recv_pkt((git_pkt **)&pkt, NULL, buf)) == 0) {

			if (pkt->type == GIT_PKT_SHALLOW) {
				git_shallowarray_add(wants->shallow_roots, &pkt->oid);
			} else if (pkt->type == GIT_PKT_UNSHALLOW) {
				git_shallowarray_remove(wants->shallow_roots, &pkt->oid);
			} else if (pkt->type == GIT_PKT_FLUSH) {
				/* Server is done, stop processing shallow oids */
				break;
			} else {
				git_error_set(GIT_ERROR_NET, "Unexpected pkt type");
				goto on_error;
			}

			git_pkt_free((git_pkt *) pkt);
		}

		git_pkt_free((git_pkt *) pkt);

		if (error < 0) {
			goto on_error;
		}
	}
	/*
	 * Our support for ACK extensions is simply to parse them. On
	 * the first ACK we will accept that as enough common
	 * objects. We give up if we haven't found an answer in the
	 * first 256 we send.
	 */
	i = 0;
	while (i < 256) {
		error = git_revwalk_next(&oid, walk);

		if (error < 0) {
			if (GIT_ITEROVER == error)
				break;

			goto on_error;
		}

		git_pkt_buffer_have(&oid, &data);
		i++;
		if (i % 20 == 0) {
			if (t->cancelled.val) {
				git_error_set(GIT_ERROR_NET, "The fetch was cancelled by the user");
				error = GIT_EUSER;
				goto on_error;
			}

			git_pkt_buffer_flush(&data);
			if (git_str_oom(&data)) {
				error = -1;
				goto on_error;
			}

			if ((error = git_smart__negotiation_step(&t->parent, data.ptr, data.size)) < 0)
				goto on_error;

			git_str_clear(&data);
			if (t->caps.multi_ack || t->caps.multi_ack_detailed) {
				if ((error = store_common(t)) < 0)
					goto on_error;
			} else {
				if ((error = recv_pkt(NULL, &pkt_type, buf)) < 0)
					goto on_error;

				if (pkt_type == GIT_PKT_ACK) {
					break;
				} else if (pkt_type == GIT_PKT_NAK) {
					continue;
				} else {
					git_error_set(GIT_ERROR_NET, "unexpected pkt type");
					error = -1;
					goto on_error;
				}
			}
		}

		if (t->common.length > 0)
			break;

		if (i % 20 == 0 && t->rpc) {
			git_pkt_ack *pkt;
			unsigned int j;

			if ((error = git_pkt_buffer_wants(wants, &t->caps, &data)) < 0)
				goto on_error;

			git_vector_foreach(&t->common, j, pkt) {
				if ((error = git_pkt_buffer_have(&pkt->oid, &data)) < 0)
					goto on_error;
			}

			if (git_str_oom(&data)) {
				error = -1;
				goto on_error;
			}
		}
	}

	/* Tell the other end that we're done negotiating */
	if (t->rpc && t->common.length > 0) {
		git_pkt_ack *pkt;
		unsigned int j;

		if ((error = git_pkt_buffer_wants(wants, &t->caps, &data)) < 0)
			goto on_error;

		git_vector_foreach(&t->common, j, pkt) {
			if ((error = git_pkt_buffer_have(&pkt->oid, &data)) < 0)
				goto on_error;
		}

		if (git_str_oom(&data)) {
			error = -1;
			goto on_error;
		}
	}

	if ((error = git_pkt_buffer_done(&data)) < 0)
		goto on_error;

	if (t->cancelled.val) {
		git_error_set(GIT_ERROR_NET, "The fetch was cancelled by the user");
		error = GIT_EUSER;
		goto on_error;
	}
	if ((error = git_smart__negotiation_step(&t->parent, data.ptr, data.size)) < 0)
		goto on_error;

	git_str_dispose(&data);
	git_revwalk_free(walk);

	/* Now let's eat up whatever the server gives us */
	if (!t->caps.multi_ack && !t->caps.multi_ack_detailed) {
		if ((error = recv_pkt(NULL, &pkt_type, buf)) < 0)
			return error;

		if (pkt_type != GIT_PKT_ACK && pkt_type != GIT_PKT_NAK) {
			git_error_set(GIT_ERROR_NET, "unexpected pkt type");
			return -1;
		}
	} else {
		error = wait_while_ack(buf);
	}

	return error;

on_error:
	git_revwalk_free(walk);
	git_str_dispose(&data);
	return error;
}

static int no_sideband(transport_smart *t, struct git_odb_writepack *writepack, gitno_buffer *buf, git_indexer_progress *stats)
{
	int recvd;

	do {
		if (t->cancelled.val) {
			git_error_set(GIT_ERROR_NET, "the fetch was cancelled by the user");
			return GIT_EUSER;
		}

		if (writepack->append(writepack, buf->data, buf->offset, stats) < 0)
			return -1;

		gitno_consume_n(buf, buf->offset);

		if ((recvd = gitno_recv(buf)) < 0)
			return recvd;
	} while(recvd > 0);

	if (writepack->commit(writepack, stats) < 0)
		return -1;

	return 0;
}

struct network_packetsize_payload
{
	git_indexer_progress_cb callback;
	void *payload;
	git_indexer_progress *stats;
	size_t last_fired_bytes;
};

static int network_packetsize(size_t received, void *payload)
{
	struct network_packetsize_payload *npp = (struct network_packetsize_payload*)payload;

	/* Accumulate bytes */
	npp->stats->received_bytes += received;

	/* Fire notification if the threshold is reached */
	if ((npp->stats->received_bytes - npp->last_fired_bytes) > NETWORK_XFER_THRESHOLD) {
		npp->last_fired_bytes = npp->stats->received_bytes;

		if (npp->callback(npp->stats, npp->payload))
			return GIT_EUSER;
	}

	return 0;
}

int git_smart__download_pack(
	git_transport *transport,
	git_repository *repo,
	git_indexer_progress *stats)
{
	transport_smart *t = (transport_smart *)transport;
	gitno_buffer *buf = &t->buffer;
	git_odb *odb;
	struct git_odb_writepack *writepack = NULL;
	int error = 0;
	struct network_packetsize_payload npp = {0};

	git_indexer_progress_cb progress_cb = t->connect_opts.callbacks.transfer_progress;
	void *progress_payload = t->connect_opts.callbacks.payload;

	memset(stats, 0, sizeof(git_indexer_progress));

	if (progress_cb) {
		npp.callback = progress_cb;
		npp.payload = progress_payload;
		npp.stats = stats;
		t->packetsize_cb = &network_packetsize;
		t->packetsize_payload = &npp;

		/* We might have something in the buffer already from negotiate_fetch */
		if (t->buffer.offset > 0 && !t->cancelled.val)
			if (t->packetsize_cb(t->buffer.offset, t->packetsize_payload))
				git_atomic32_set(&t->cancelled, 1);
	}

	if ((error = git_repository_odb__weakptr(&odb, repo)) < 0 ||
		((error = git_odb_write_pack(&writepack, odb, progress_cb, progress_payload)) != 0))
		goto done;

	/*
	 * If the remote doesn't support the side-band, we can feed
	 * the data directly to the pack writer. Otherwise, we need to
	 * check which one belongs there.
	 */
	if (!t->caps.side_band && !t->caps.side_band_64k) {
		error = no_sideband(t, writepack, buf, stats);
		goto done;
	}

	do {
		git_pkt *pkt = NULL;

		/* Check cancellation before network call */
		if (t->cancelled.val) {
			git_error_clear();
			error = GIT_EUSER;
			goto done;
		}

		if ((error = recv_pkt(&pkt, NULL, buf)) >= 0) {
			/* Check cancellation after network call */
			if (t->cancelled.val) {
				git_error_clear();
				error = GIT_EUSER;
			} else if (pkt->type == GIT_PKT_PROGRESS) {
				if (t->connect_opts.callbacks.sideband_progress) {
					git_pkt_progress *p = (git_pkt_progress *) pkt;

					if (p->len > INT_MAX) {
						git_error_set(GIT_ERROR_NET, "oversized progress message");
						error = GIT_ERROR;
						goto done;
					}

					error = t->connect_opts.callbacks.sideband_progress(p->data, (int)p->len, t->connect_opts.callbacks.payload);
				}
			} else if (pkt->type == GIT_PKT_DATA) {
				git_pkt_data *p = (git_pkt_data *) pkt;

				if (p->len)
					error = writepack->append(writepack, p->data, p->len, stats);
			} else if (pkt->type == GIT_PKT_FLUSH) {
				/* A flush indicates the end of the packfile */
				git__free(pkt);
				break;
			}
		}

		git_pkt_free(pkt);

		if (error < 0)
			goto done;

	} while (1);

	/*
	 * Trailing execution of progress_cb, if necessary...
	 * Only the callback through the npp datastructure currently
	 * updates the last_fired_bytes value. It is possible that
	 * progress has already been reported with the correct
	 * "received_bytes" value, but until (if?) this is unified
	 * then we will report progress again to be sure that the
	 * correct last received_bytes value is reported.
	 */
	if (npp.callback && npp.stats->received_bytes > npp.last_fired_bytes) {
		error = npp.callback(npp.stats, npp.payload);
		if (error != 0)
			goto done;
	}

	error = writepack->commit(writepack, stats);

done:
	if (writepack)
		writepack->free(writepack);
	if (progress_cb) {
		t->packetsize_cb = NULL;
		t->packetsize_payload = NULL;
	}

	return error;
}

static int gen_pktline(git_str *buf, git_push *push)
{
	push_spec *spec;
	size_t i, len;
	char old_id[GIT_OID_SHA1_HEXSIZE+1], new_id[GIT_OID_SHA1_HEXSIZE+1];

	old_id[GIT_OID_SHA1_HEXSIZE] = '\0'; new_id[GIT_OID_SHA1_HEXSIZE] = '\0';

	git_vector_foreach(&push->specs, i, spec) {
		len = 2*GIT_OID_SHA1_HEXSIZE + 7 + strlen(spec->refspec.dst);

		if (i == 0) {
			++len; /* '\0' */
			if (push->report_status)
				len += strlen(GIT_CAP_REPORT_STATUS) + 1;
			len += strlen(GIT_CAP_SIDE_BAND_64K) + 1;
		}

		git_oid_fmt(old_id, &spec->roid);
		git_oid_fmt(new_id, &spec->loid);

		git_str_printf(buf, "%04"PRIxZ"%s %s %s", len, old_id, new_id, spec->refspec.dst);

		if (i == 0) {
			git_str_putc(buf, '\0');
			/* Core git always starts their capabilities string with a space */
			if (push->report_status) {
				git_str_putc(buf, ' ');
				git_str_printf(buf, GIT_CAP_REPORT_STATUS);
			}
			git_str_putc(buf, ' ');
			git_str_printf(buf, GIT_CAP_SIDE_BAND_64K);
		}

		git_str_putc(buf, '\n');
	}

	git_str_puts(buf, "0000");
	return git_str_oom(buf) ? -1 : 0;
}

static int add_push_report_pkt(git_push *push, git_pkt *pkt)
{
	push_status *status;

	switch (pkt->type) {
		case GIT_PKT_OK:
			status = git__calloc(1, sizeof(push_status));
			GIT_ERROR_CHECK_ALLOC(status);
			status->msg = NULL;
			status->ref = git__strdup(((git_pkt_ok *)pkt)->ref);
			if (!status->ref ||
				git_vector_insert(&push->status, status) < 0) {
				git_push_status_free(status);
				return -1;
			}
			break;
		case GIT_PKT_NG:
			status = git__calloc(1, sizeof(push_status));
			GIT_ERROR_CHECK_ALLOC(status);
			status->ref = git__strdup(((git_pkt_ng *)pkt)->ref);
			status->msg = git__strdup(((git_pkt_ng *)pkt)->msg);
			if (!status->ref || !status->msg ||
				git_vector_insert(&push->status, status) < 0) {
				git_push_status_free(status);
				return -1;
			}
			break;
		case GIT_PKT_UNPACK:
			push->unpack_ok = ((git_pkt_unpack *)pkt)->unpack_ok;
			break;
		case GIT_PKT_FLUSH:
			return GIT_ITEROVER;
		default:
			git_error_set(GIT_ERROR_NET, "report-status: protocol error");
			return -1;
	}

	return 0;
}

static int add_push_report_sideband_pkt(git_push *push, git_pkt_data *data_pkt, git_str *data_pkt_buf)
{
	git_pkt *pkt;
	git_pkt_parse_data pkt_parse_data = { 0 };
	const char *line, *line_end = NULL;
	size_t line_len;
	int error;
	int reading_from_buf = data_pkt_buf->size > 0;

	if (reading_from_buf) {
		/* We had an existing partial packet, so add the new
		 * packet to the buffer and parse the whole thing */
		git_str_put(data_pkt_buf, data_pkt->data, data_pkt->len);
		line = data_pkt_buf->ptr;
		line_len = data_pkt_buf->size;
	}
	else {
		line = data_pkt->data;
		line_len = data_pkt->len;
	}

	while (line_len > 0) {
		error = git_pkt_parse_line(&pkt, &line_end, line, line_len, &pkt_parse_data);

		if (error == GIT_EBUFS) {
			/* Buffer the data when the inner packet is split
			 * across multiple sideband packets */
			if (!reading_from_buf)
				git_str_put(data_pkt_buf, line, line_len);
			error = 0;
			goto done;
		}
		else if (error < 0)
			goto done;

		/* Advance in the buffer */
		line_len -= (line_end - line);
		line = line_end;

		error = add_push_report_pkt(push, pkt);

		git_pkt_free(pkt);

		if (error < 0 && error != GIT_ITEROVER)
			goto done;
	}

	error = 0;

done:
	if (reading_from_buf)
		git_str_consume(data_pkt_buf, line_end);
	return error;
}

static int parse_report(transport_smart *transport, git_push *push)
{
	git_pkt *pkt = NULL;
	git_pkt_parse_data pkt_parse_data = { 0 };
	const char *line_end = NULL;
	gitno_buffer *buf = &transport->buffer;
	int error, recvd;
	git_str data_pkt_buf = GIT_STR_INIT;

	for (;;) {
		if (buf->offset > 0)
			error = git_pkt_parse_line(&pkt, &line_end,
						   buf->data, buf->offset,
						   &pkt_parse_data);
		else
			error = GIT_EBUFS;

		if (error < 0 && error != GIT_EBUFS) {
			error = -1;
			goto done;
		}

		if (error == GIT_EBUFS) {
			if ((recvd = gitno_recv(buf)) < 0) {
				error = recvd;
				goto done;
			}

			if (recvd == 0) {
				git_error_set(GIT_ERROR_NET, "early EOF");
				error = GIT_EEOF;
				goto done;
			}
			continue;
		}

		if (gitno_consume(buf, line_end) < 0)
			return -1;

		error = 0;

		switch (pkt->type) {
			case GIT_PKT_DATA:
				/* This is a sideband packet which contains other packets */
				error = add_push_report_sideband_pkt(push, (git_pkt_data *)pkt, &data_pkt_buf);
				break;
			case GIT_PKT_ERR:
				git_error_set(GIT_ERROR_NET, "report-status: Error reported: %s",
					((git_pkt_err *)pkt)->error);
				error = -1;
				break;
			case GIT_PKT_PROGRESS:
				if (transport->connect_opts.callbacks.sideband_progress) {
					git_pkt_progress *p = (git_pkt_progress *) pkt;

					if (p->len > INT_MAX) {
						git_error_set(GIT_ERROR_NET, "oversized progress message");
						error = GIT_ERROR;
						goto done;
					}

					error = transport->connect_opts.callbacks.sideband_progress(p->data, (int)p->len, transport->connect_opts.callbacks.payload);
				}
				break;
			default:
				error = add_push_report_pkt(push, pkt);
				break;
		}

		git_pkt_free(pkt);

		/* add_push_report_pkt returns GIT_ITEROVER when it receives a flush */
		if (error == GIT_ITEROVER) {
			error = 0;
			if (data_pkt_buf.size > 0) {
				/* If there was data remaining in the pack data buffer,
				 * then the server sent a partial pkt-line */
				git_error_set(GIT_ERROR_NET, "incomplete pack data pkt-line");
				error = GIT_ERROR;
			}
			goto done;
		}

		if (error < 0) {
			goto done;
		}
	}
done:
	git_str_dispose(&data_pkt_buf);
	return error;
}

static int add_ref_from_push_spec(git_vector *refs, push_spec *push_spec)
{
	git_pkt_ref *added = git__calloc(1, sizeof(git_pkt_ref));
	GIT_ERROR_CHECK_ALLOC(added);

	added->type = GIT_PKT_REF;
	git_oid_cpy(&added->head.oid, &push_spec->loid);
	added->head.name = git__strdup(push_spec->refspec.dst);

	if (!added->head.name ||
		git_vector_insert(refs, added) < 0) {
		git_pkt_free((git_pkt *)added);
		return -1;
	}

	return 0;
}

static int update_refs_from_report(
	git_vector *refs,
	git_vector *push_specs,
	git_vector *push_report)
{
	git_pkt_ref *ref;
	push_spec *push_spec;
	push_status *push_status;
	size_t i, j, refs_len;
	int cmp;

	/* For each push spec we sent to the server, we should have
	 * gotten back a status packet in the push report */
	if (push_specs->length != push_report->length) {
		git_error_set(GIT_ERROR_NET, "report-status: protocol error");
		return -1;
	}

	/* We require that push_specs be sorted with push_spec_rref_cmp,
	 * and that push_report be sorted with push_status_ref_cmp */
	git_vector_sort(push_specs);
	git_vector_sort(push_report);

	git_vector_foreach(push_specs, i, push_spec) {
		push_status = git_vector_get(push_report, i);

		/* For each push spec we sent to the server, we should have
		 * gotten back a status packet in the push report which matches */
		if (strcmp(push_spec->refspec.dst, push_status->ref)) {
			git_error_set(GIT_ERROR_NET, "report-status: protocol error");
			return -1;
		}
	}

	/* We require that refs be sorted with ref_name_cmp */
	git_vector_sort(refs);
	i = j = 0;
	refs_len = refs->length;

	/* Merge join push_specs with refs */
	while (i < push_specs->length && j < refs_len) {
		push_spec = git_vector_get(push_specs, i);
		push_status = git_vector_get(push_report, i);
		ref = git_vector_get(refs, j);

		cmp = strcmp(push_spec->refspec.dst, ref->head.name);

		/* Iterate appropriately */
		if (cmp <= 0) i++;
		if (cmp >= 0) j++;

		/* Add case */
		if (cmp < 0 &&
			!push_status->msg &&
			add_ref_from_push_spec(refs, push_spec) < 0)
			return -1;

		/* Update case, delete case */
		if (cmp == 0 &&
			!push_status->msg)
			git_oid_cpy(&ref->head.oid, &push_spec->loid);
	}

	for (; i < push_specs->length; i++) {
		push_spec = git_vector_get(push_specs, i);
		push_status = git_vector_get(push_report, i);

		/* Add case */
		if (!push_status->msg &&
			add_ref_from_push_spec(refs, push_spec) < 0)
			return -1;
	}

	/* Remove any refs which we updated to have a zero OID. */
	git_vector_rforeach(refs, i, ref) {
		if (git_oid_is_zero(&ref->head.oid)) {
			git_vector_remove(refs, i);
			git_pkt_free((git_pkt *)ref);
		}
	}

	git_vector_sort(refs);

	return 0;
}

struct push_packbuilder_payload
{
	git_smart_subtransport_stream *stream;
	git_packbuilder *pb;
	git_push_transfer_progress_cb cb;
	void *cb_payload;
	size_t last_bytes;
	double last_progress_report_time;
};

static int stream_thunk(void *buf, size_t size, void *data)
{
	int error = 0;
	struct push_packbuilder_payload *payload = data;

	if ((error = payload->stream->write(payload->stream, (const char *)buf, size)) < 0)
		return error;

	if (payload->cb) {
		double current_time = git__timer();
		double elapsed = current_time - payload->last_progress_report_time;
		payload->last_bytes += size;

		if (elapsed < 0 || elapsed >= MIN_PROGRESS_UPDATE_INTERVAL) {
			payload->last_progress_report_time = current_time;
			error = payload->cb(payload->pb->nr_written, payload->pb->nr_objects, payload->last_bytes, payload->cb_payload);
		}
	}

	return error;
}

int git_smart__push(git_transport *transport, git_push *push)
{
	transport_smart *t = (transport_smart *)transport;
	git_remote_callbacks *cbs = &t->connect_opts.callbacks;
	struct push_packbuilder_payload packbuilder_payload = {0};
	git_str pktline = GIT_STR_INIT;
	int error = 0, need_pack = 0;
	push_spec *spec;
	unsigned int i;

	packbuilder_payload.pb = push->pb;

	if (cbs && cbs->push_transfer_progress) {
		packbuilder_payload.cb = cbs->push_transfer_progress;
		packbuilder_payload.cb_payload = cbs->payload;
	}

#ifdef PUSH_DEBUG
{
	git_remote_head *head;
	char hex[GIT_OID_SHA1_HEXSIZE+1]; hex[GIT_OID_SHA1_HEXSIZE] = '\0';

	git_vector_foreach(&push->remote->refs, i, head) {
		git_oid_fmt(hex, &head->oid);
		fprintf(stderr, "%s (%s)\n", hex, head->name);
	}

	git_vector_foreach(&push->specs, i, spec) {
		git_oid_fmt(hex, &spec->roid);
		fprintf(stderr, "%s (%s) -> ", hex, spec->lref);
		git_oid_fmt(hex, &spec->loid);
		fprintf(stderr, "%s (%s)\n", hex, spec->rref ?
			spec->rref : spec->lref);
	}
}
#endif

	/*
	 * Figure out if we need to send a packfile; which is in all
	 * cases except when we only send delete commands
	 */
	git_vector_foreach(&push->specs, i, spec) {
		if (spec->refspec.src && spec->refspec.src[0] != '\0') {
			need_pack = 1;
			break;
		}
	}

	/* prepare pack before sending pack header to avoid timeouts */
	if (need_pack && ((error = git_packbuilder__prepare(push->pb))) < 0)
		goto done;

	if ((error = git_smart__get_push_stream(t, &packbuilder_payload.stream)) < 0 ||
		(error = gen_pktline(&pktline, push)) < 0 ||
		(error = packbuilder_payload.stream->write(packbuilder_payload.stream, git_str_cstr(&pktline), git_str_len(&pktline))) < 0)
		goto done;

	if (need_pack &&
		(error = git_packbuilder_foreach(push->pb, &stream_thunk, &packbuilder_payload)) < 0)
		goto done;

	/* If we sent nothing or the server doesn't support report-status, then
	 * we consider the pack to have been unpacked successfully */
	if (!push->specs.length || !push->report_status)
		push->unpack_ok = 1;
	else if ((error = parse_report(t, push)) < 0)
		goto done;

	/* If progress is being reported write the final report */
	if (cbs && cbs->push_transfer_progress) {
		error = cbs->push_transfer_progress(
					push->pb->nr_written,
					push->pb->nr_objects,
					packbuilder_payload.last_bytes,
					cbs->payload);

		if (error < 0)
			goto done;
	}

	if (push->status.length) {
		error = update_refs_from_report(&t->refs, &push->specs, &push->status);
		if (error < 0)
			goto done;

		error = git_smart__update_heads(t, NULL);
	}

done:
	git_str_dispose(&pktline);
	return error;
}<|MERGE_RESOLUTION|>--- conflicted
+++ resolved
@@ -217,38 +217,35 @@
 
 		if (!git__prefixcmp(ptr, GIT_CAP_WANT_REACHABLE_SHA1)) {
 			caps->common = caps->want_reachable_sha1 = 1;
-<<<<<<< HEAD
-			ptr += strlen(GIT_CAP_DELETE_REFS);
-		}
-		
+			ptr += strlen(GIT_CAP_WANT_REACHABLE_SHA1);
+			continue;
+		}
+
+		if (!git__prefixcmp(ptr, GIT_CAP_OBJECT_FORMAT)) {
+			ptr += strlen(GIT_CAP_OBJECT_FORMAT);
+
+			start = ptr;
+			ptr = strchr(ptr, ' ');
+
+			if ((caps->object_format = git__strndup(start, (ptr - start))) == NULL)
+				return -1;
+			continue;
+		}
+
+		if (!git__prefixcmp(ptr, GIT_CAP_AGENT)) {
+			ptr += strlen(GIT_CAP_AGENT);
+
+			start = ptr;
+			ptr = strchr(ptr, ' ');
+
+			if ((caps->agent = git__strndup(start, (ptr - start))) == NULL)
+				return -1;
+			continue;
+		}
+
 		if (!git__prefixcmp(ptr, GIT_CAP_SHALLOW)) {
 			caps->common = caps->shallow = 1;
 			ptr += strlen(GIT_CAP_SHALLOW);
-=======
-			ptr += strlen(GIT_CAP_WANT_REACHABLE_SHA1);
-			continue;
-		}
-
-		if (!git__prefixcmp(ptr, GIT_CAP_OBJECT_FORMAT)) {
-			ptr += strlen(GIT_CAP_OBJECT_FORMAT);
-
-			start = ptr;
-			ptr = strchr(ptr, ' ');
-
-			if ((caps->object_format = git__strndup(start, (ptr - start))) == NULL)
-				return -1;
-			continue;
-		}
-
-		if (!git__prefixcmp(ptr, GIT_CAP_AGENT)) {
-			ptr += strlen(GIT_CAP_AGENT);
-
-			start = ptr;
-			ptr = strchr(ptr, ' ');
-
-			if ((caps->agent = git__strndup(start, (ptr - start))) == NULL)
-				return -1;
->>>>>>> d066d0d9
 			continue;
 		}
 
