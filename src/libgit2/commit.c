/*
 * Copyright (C) the libgit2 contributors. All rights reserved.
 *
 * This file is part of libgit2, distributed under the GNU GPL v2 with
 * a Linking Exception. For full terms see the included COPYING file.
 */

#include "commit.h"

#include "git2/common.h"
#include "git2/object.h"
#include "git2/repository.h"
#include "git2/signature.h"
#include "git2/mailmap.h"
#include "git2/sys/commit.h"

#include "buf.h"
#include "odb.h"
#include "commit.h"
#include "signature.h"
#include "refs.h"
#include "object.h"
#include "array.h"
#include "oidarray.h"
#include "grafts.h"

void git_commit__free(void *_commit)
{
	git_commit *commit = _commit;

	git_array_clear(commit->parent_ids);

	git_signature_free(commit->author);
	git_signature_free(commit->committer);

	git__free(commit->raw_header);
	git__free(commit->raw_message);
	git__free(commit->message_encoding);
	git__free(commit->summary);
	git__free(commit->body);

	git__free(commit);
}

static int git_commit__create_buffer_internal(
	git_str *out,
	const git_signature *author,
	const git_signature *committer,
	const char *message_encoding,
	const char *message,
	const git_oid *tree,
	git_array_oid_t *parents)
{
	size_t i = 0;
	const git_oid *parent;

	GIT_ASSERT_ARG(out);
	GIT_ASSERT_ARG(tree);

	if (git_object__write_oid_header(out, "tree ", tree) < 0)
		goto on_error;

	for (i = 0; i < git_array_size(*parents); i++) {
		parent = git_array_get(*parents, i);
		if (git_object__write_oid_header(out, "parent ", parent) < 0)
			goto on_error;
	}

	git_signature__writebuf(out, "author ", author);
	git_signature__writebuf(out, "committer ", committer);

	if (message_encoding != NULL)
		git_str_printf(out, "encoding %s\n", message_encoding);

	git_str_putc(out, '\n');

	if (git_str_puts(out, message) < 0)
		goto on_error;

	return 0;

on_error:
	git_str_dispose(out);
	return -1;
}

static int validate_tree_and_parents(git_array_oid_t *parents, git_repository *repo, const git_oid *tree,
	git_commit_parent_callback parent_cb, void *parent_payload,
	const git_oid *current_id, bool validate)
{
	size_t i;
	int error;
	git_oid *parent_cpy;
	const git_oid *parent;

	if (validate && !git_object__is_valid(repo, tree, GIT_OBJECT_TREE))
		return -1;

	i = 0;
	while ((parent = parent_cb(i, parent_payload)) != NULL) {
		if (validate && !git_object__is_valid(repo, parent, GIT_OBJECT_COMMIT)) {
			error = -1;
			goto on_error;
		}

		parent_cpy = git_array_alloc(*parents);
		GIT_ERROR_CHECK_ALLOC(parent_cpy);

		git_oid_cpy(parent_cpy, parent);
		i++;
	}

	if (current_id && (parents->size == 0 || git_oid_cmp(current_id, git_array_get(*parents, 0)))) {
		git_error_set(GIT_ERROR_OBJECT, "failed to create commit: current tip is not the first parent");
		error = GIT_EMODIFIED;
		goto on_error;
	}

	return 0;

on_error:
	git_array_clear(*parents);
	return error;
}

static int git_commit__create_internal(
	git_oid *id,
	git_repository *repo,
	const char *update_ref,
	const git_signature *author,
	const git_signature *committer,
	const char *message_encoding,
	const char *message,
	const git_oid *tree,
	git_commit_parent_callback parent_cb,
	void *parent_payload,
	bool validate)
{
	int error;
	git_odb *odb;
	git_reference *ref = NULL;
	git_str buf = GIT_STR_INIT;
	const git_oid *current_id = NULL;
	git_array_oid_t parents = GIT_ARRAY_INIT;

	if (update_ref) {
		error = git_reference_lookup_resolved(&ref, repo, update_ref, 10);
		if (error < 0 && error != GIT_ENOTFOUND)
			return error;
	}
	git_error_clear();

	if (ref)
		current_id = git_reference_target(ref);

	if ((error = validate_tree_and_parents(&parents, repo, tree, parent_cb, parent_payload, current_id, validate)) < 0)
		goto cleanup;

	error = git_commit__create_buffer_internal(&buf, author, committer,
		message_encoding, message, tree,
		&parents);

	if (error < 0)
		goto cleanup;

	if (git_repository_odb__weakptr(&odb, repo) < 0)
		goto cleanup;

	if (git_odb__freshen(odb, tree) < 0)
		goto cleanup;

	if (git_odb_write(id, odb, buf.ptr, buf.size, GIT_OBJECT_COMMIT) < 0)
		goto cleanup;


	if (update_ref != NULL) {
		error = git_reference__update_for_commit(
			repo, ref, update_ref, id, "commit");
		goto cleanup;
	}

cleanup:
	git_array_clear(parents);
	git_reference_free(ref);
	git_str_dispose(&buf);
	return error;
}

int git_commit_create_from_callback(
	git_oid *id,
	git_repository *repo,
	const char *update_ref,
	const git_signature *author,
	const git_signature *committer,
	const char *message_encoding,
	const char *message,
	const git_oid *tree,
	git_commit_parent_callback parent_cb,
	void *parent_payload)
{
	return git_commit__create_internal(
		id, repo, update_ref, author, committer, message_encoding, message,
		tree, parent_cb, parent_payload, true);
}

typedef struct {
	size_t total;
	va_list args;
} commit_parent_varargs;

static const git_oid *commit_parent_from_varargs(size_t curr, void *payload)
{
	commit_parent_varargs *data = payload;
	const git_commit *commit;
	if (curr >= data->total)
		return NULL;
	commit = va_arg(data->args, const git_commit *);
	return commit ? git_commit_id(commit) : NULL;
}

int git_commit_create_v(
	git_oid *id,
	git_repository *repo,
	const char *update_ref,
	const git_signature *author,
	const git_signature *committer,
	const char *message_encoding,
	const char *message,
	const git_tree *tree,
	size_t parent_count,
	...)
{
	int error = 0;
	commit_parent_varargs data;

	GIT_ASSERT_ARG(tree);
	GIT_ASSERT_ARG(git_tree_owner(tree) == repo);

	data.total = parent_count;
	va_start(data.args, parent_count);

	error = git_commit__create_internal(
		id, repo, update_ref, author, committer,
		message_encoding, message, git_tree_id(tree),
		commit_parent_from_varargs, &data, false);

	va_end(data.args);
	return error;
}

typedef struct {
	size_t total;
	const git_oid **parents;
} commit_parent_oids;

static const git_oid *commit_parent_from_ids(size_t curr, void *payload)
{
	commit_parent_oids *data = payload;
	return (curr < data->total) ? data->parents[curr] : NULL;
}

int git_commit_create_from_ids(
	git_oid *id,
	git_repository *repo,
	const char *update_ref,
	const git_signature *author,
	const git_signature *committer,
	const char *message_encoding,
	const char *message,
	const git_oid *tree,
	size_t parent_count,
	const git_oid *parents[])
{
	commit_parent_oids data = { parent_count, parents };

	return git_commit__create_internal(
		id, repo, update_ref, author, committer,
		message_encoding, message, tree,
		commit_parent_from_ids, &data, true);
}

typedef struct {
	size_t total;
	const git_commit **parents;
	git_repository *repo;
} commit_parent_data;

static const git_oid *commit_parent_from_array(size_t curr, void *payload)
{
	commit_parent_data *data = payload;
	const git_commit *commit;
	if (curr >= data->total)
		return NULL;
	commit = data->parents[curr];
	if (git_commit_owner(commit) != data->repo)
		return NULL;
	return git_commit_id(commit);
}

int git_commit_create(
	git_oid *id,
	git_repository *repo,
	const char *update_ref,
	const git_signature *author,
	const git_signature *committer,
	const char *message_encoding,
	const char *message,
	const git_tree *tree,
	size_t parent_count,
	const git_commit *parents[])
{
	commit_parent_data data = { parent_count, parents, repo };

	GIT_ASSERT_ARG(tree);
	GIT_ASSERT_ARG(git_tree_owner(tree) == repo);

	return git_commit__create_internal(
		id, repo, update_ref, author, committer,
		message_encoding, message, git_tree_id(tree),
		commit_parent_from_array, &data, false);
}

static const git_oid *commit_parent_for_amend(size_t curr, void *payload)
{
	const git_commit *commit_to_amend = payload;
	if (curr >= git_array_size(commit_to_amend->parent_ids))
		return NULL;
	return git_array_get(commit_to_amend->parent_ids, curr);
}

int git_commit_amend(
	git_oid *id,
	const git_commit *commit_to_amend,
	const char *update_ref,
	const git_signature *author,
	const git_signature *committer,
	const char *message_encoding,
	const char *message,
	const git_tree *tree)
{
	git_repository *repo;
	git_oid tree_id;
	git_reference *ref;
	int error;

	GIT_ASSERT_ARG(id);
	GIT_ASSERT_ARG(commit_to_amend);

	repo = git_commit_owner(commit_to_amend);

	if (!author)
		author = git_commit_author(commit_to_amend);
	if (!committer)
		committer = git_commit_committer(commit_to_amend);
	if (!message_encoding)
		message_encoding = git_commit_message_encoding(commit_to_amend);
	if (!message)
		message = git_commit_message(commit_to_amend);

	if (!tree) {
		git_tree *old_tree;
		GIT_ERROR_CHECK_ERROR( git_commit_tree(&old_tree, commit_to_amend) );
		git_oid_cpy(&tree_id, git_tree_id(old_tree));
		git_tree_free(old_tree);
	} else {
		GIT_ASSERT_ARG(git_tree_owner(tree) == repo);
		git_oid_cpy(&tree_id, git_tree_id(tree));
	}

	if (update_ref) {
		if ((error = git_reference_lookup_resolved(&ref, repo, update_ref, 5)) < 0)
			return error;

		if (git_oid_cmp(git_commit_id(commit_to_amend), git_reference_target(ref))) {
			git_reference_free(ref);
			git_error_set(GIT_ERROR_REFERENCE, "commit to amend is not the tip of the given branch");
			return -1;
		}
	}

	error = git_commit__create_internal(
		id, repo, NULL, author, committer, message_encoding, message,
		&tree_id, commit_parent_for_amend, (void *)commit_to_amend, false);

	if (!error && update_ref) {
		error = git_reference__update_for_commit(
			repo, ref, NULL, id, "commit");
		git_reference_free(ref);
	}

	return error;
}

static int commit_parse(
	git_commit *commit,
	const char *data,
	size_t size,
	git_commit__parse_options *opts)
{
	const char *buffer_start = data, *buffer;
	const char *buffer_end = buffer_start + size;
	git_oid parent_id;
	size_t header_len;
	git_signature dummy_sig;
	int error;

	GIT_ASSERT_ARG(commit);
	GIT_ASSERT_ARG(data);
	GIT_ASSERT_ARG(opts);

	buffer = buffer_start;

	/* Allocate for one, which will allow not to realloc 90% of the time  */
	git_array_init_to_size(commit->parent_ids, 1);
	GIT_ERROR_CHECK_ARRAY(commit->parent_ids);

	/* The tree is always the first field */
	if (!(opts->flags & GIT_COMMIT_PARSE_QUICK)) {
		if (git_object__parse_oid_header(&commit->tree_id,
				&buffer, buffer_end, "tree ",
				opts->oid_type) < 0)
			goto bad_buffer;
	} else {
		size_t tree_len = strlen("tree ") + git_oid_hexsize(opts->oid_type) + 1;

		if (buffer + tree_len > buffer_end)
			goto bad_buffer;
		buffer += tree_len;
	}

<<<<<<< HEAD
	while (git_object__parse_oid_header(&parent_id, &buffer, buffer_end, "parent ", GIT_OID_SHA1) == 0) {
=======
	/*
	 * TODO: commit grafts!
	 */

	while (git_object__parse_oid_header(&parent_id,
			&buffer, buffer_end, "parent ",
			opts->oid_type) == 0) {
>>>>>>> d066d0d9
		git_oid *new_id = git_array_alloc(commit->parent_ids);
		GIT_ERROR_CHECK_ALLOC(new_id);

		git_oid_cpy(new_id, &parent_id);
	}

	if (!opts || !(opts->flags & GIT_COMMIT_PARSE_QUICK)) {
		commit->author = git__malloc(sizeof(git_signature));
		GIT_ERROR_CHECK_ALLOC(commit->author);

		if ((error = git_signature__parse(commit->author, &buffer, buffer_end, "author ", '\n')) < 0)
			return error;
	}

	/* Some tools create multiple author fields, ignore the extra ones */
	while (!git__prefixncmp(buffer, buffer_end - buffer, "author ")) {
		if ((error = git_signature__parse(&dummy_sig, &buffer, buffer_end, "author ", '\n')) < 0)
			return error;

		git__free(dummy_sig.name);
		git__free(dummy_sig.email);
	}

	/* Always parse the committer; we need the commit time */
	commit->committer = git__malloc(sizeof(git_signature));
	GIT_ERROR_CHECK_ALLOC(commit->committer);

	if ((error = git_signature__parse(commit->committer, &buffer, buffer_end, "committer ", '\n')) < 0)
		return error;

	if (opts && opts->flags & GIT_COMMIT_PARSE_QUICK)
		return 0;

	/* Parse add'l header entries */
	while (buffer < buffer_end) {
		const char *eoln = buffer;
		if (buffer[-1] == '\n' && buffer[0] == '\n')
			break;

		while (eoln < buffer_end && *eoln != '\n')
			++eoln;

		if (git__prefixncmp(buffer, buffer_end - buffer, "encoding ") == 0) {
			buffer += strlen("encoding ");

			commit->message_encoding = git__strndup(buffer, eoln - buffer);
			GIT_ERROR_CHECK_ALLOC(commit->message_encoding);
		}

		if (eoln < buffer_end && *eoln == '\n')
			++eoln;
		buffer = eoln;
	}

	header_len = buffer - buffer_start;
	commit->raw_header = git__strndup(buffer_start, header_len);
	GIT_ERROR_CHECK_ALLOC(commit->raw_header);

	/* point "buffer" to data after header, +1 for the final LF */
	buffer = buffer_start + header_len + 1;

	/* extract commit message */
	if (buffer <= buffer_end)
		commit->raw_message = git__strndup(buffer, buffer_end - buffer);
	else
		commit->raw_message = git__strdup("");
	GIT_ERROR_CHECK_ALLOC(commit->raw_message);

	return 0;

bad_buffer:
	git_error_set(GIT_ERROR_OBJECT, "failed to parse bad commit object");
	return GIT_EINVALID;
}

int git_commit__parse(
	void *commit,
	git_odb_object *odb_obj,
	git_oid_t oid_type)
{
	git_commit__parse_options parse_options = {0};
	parse_options.oid_type = oid_type;

	return git_commit__parse_ext(commit, odb_obj, &parse_options);
}

<<<<<<< HEAD
static int assign_commit_parents_from_graft(git_commit *commit, git_commit_graft *graft) {
	size_t idx;
	git_oid *oid;

	git_array_clear(commit->parent_ids);
	git_array_init_to_size(commit->parent_ids, git_array_size(graft->parents));
	git_array_foreach(graft->parents, idx, oid) {
		git_oid *id = git_array_alloc(commit->parent_ids);
		GIT_ERROR_CHECK_ALLOC(id);

		git_oid_cpy(id, oid);
	}

	return 0;
}

int git_commit__parse_ext(git_commit *commit, git_odb_object *odb_obj, unsigned int flags)
{
	git_repository *repo = git_object_owner((git_object *)commit);
	git_commit_graft *graft;
	int error;
	
	if ((error = commit_parse(commit, git_odb_object_data(odb_obj),
				  git_odb_object_size(odb_obj), flags)) < 0)
		return error;

	if (!git_shallow__enabled)
		return 0;

	/* Perform necessary grafts */
	if (git_grafts_get(&graft, repo->grafts, git_odb_object_id(odb_obj)) != 0 &&
		git_grafts_get(&graft, repo->shallow_grafts, git_odb_object_id(odb_obj)) != 0)
		return 0;

	return assign_commit_parents_from_graft(commit, graft);
=======
int git_commit__parse_raw(
	void *commit,
	const char *data,
	size_t size,
	git_oid_t oid_type)
{
	git_commit__parse_options parse_options = {0};
	parse_options.oid_type = oid_type;

	return commit_parse(commit, data, size, &parse_options);
>>>>>>> d066d0d9
}

int git_commit__parse_ext(
	git_commit *commit,
	git_odb_object *odb_obj,
	git_commit__parse_options *parse_opts)
{
	return commit_parse(
		commit,
		git_odb_object_data(odb_obj),
		git_odb_object_size(odb_obj),
		parse_opts);
}

#define GIT_COMMIT_GETTER(_rvalue, _name, _return, _invalid) \
	_rvalue git_commit_##_name(const git_commit *commit) \
	{\
		GIT_ASSERT_ARG_WITH_RETVAL(commit, _invalid); \
		return _return; \
	}

GIT_COMMIT_GETTER(const git_signature *, author, commit->author, NULL)
GIT_COMMIT_GETTER(const git_signature *, committer, commit->committer, NULL)
GIT_COMMIT_GETTER(const char *, message_raw, commit->raw_message, NULL)
GIT_COMMIT_GETTER(const char *, message_encoding, commit->message_encoding, NULL)
GIT_COMMIT_GETTER(const char *, raw_header, commit->raw_header, NULL)
GIT_COMMIT_GETTER(git_time_t, time, commit->committer->when.time, INT64_MIN)
GIT_COMMIT_GETTER(int, time_offset, commit->committer->when.offset, -1)
GIT_COMMIT_GETTER(unsigned int, parentcount, (unsigned int)git_array_size(commit->parent_ids), 0)
GIT_COMMIT_GETTER(const git_oid *, tree_id, &commit->tree_id, NULL)

const char *git_commit_message(const git_commit *commit)
{
	const char *message;

	GIT_ASSERT_ARG_WITH_RETVAL(commit, NULL);

	message = commit->raw_message;

	/* trim leading newlines from raw message */
	while (*message && *message == '\n')
		++message;

	return message;
}

const char *git_commit_summary(git_commit *commit)
{
	git_str summary = GIT_STR_INIT;
	const char *msg, *space, *next;
	bool space_contains_newline = false;

	GIT_ASSERT_ARG_WITH_RETVAL(commit, NULL);

	if (!commit->summary) {
		for (msg = git_commit_message(commit), space = NULL; *msg; ++msg) {
			char next_character = msg[0];
			/* stop processing at the end of the first paragraph */
			if (next_character == '\n') {
				if (!msg[1])
					break;
				if (msg[1] == '\n')
					break;
				/* stop processing if next line contains only whitespace */
				next = msg + 1;
				while (*next && git__isspace_nonlf(*next)) {
					++next;
				}
				if (!*next || *next == '\n')
					break;
			}
			/* record the beginning of contiguous whitespace runs */
			if (git__isspace(next_character)) {
				if(space == NULL) {
					space = msg;
					space_contains_newline = false;
				}
				space_contains_newline |= next_character == '\n';
			}
			/* the next character is non-space */
			else {
				/* process any recorded whitespace */
				if (space) {
					if(space_contains_newline)
						git_str_putc(&summary, ' '); /* if the space contains a newline, collapse to ' ' */
					else
						git_str_put(&summary, space, (msg - space)); /* otherwise copy it */
					space = NULL;
				}
				/* copy the next character */
				git_str_putc(&summary, next_character);
			}
		}

		commit->summary = git_str_detach(&summary);
		if (!commit->summary)
			commit->summary = git__strdup("");
	}

	return commit->summary;
}

const char *git_commit_body(git_commit *commit)
{
	const char *msg, *end;

	GIT_ASSERT_ARG_WITH_RETVAL(commit, NULL);

	if (!commit->body) {
		/* search for end of summary */
		for (msg = git_commit_message(commit); *msg; ++msg)
			if (msg[0] == '\n' && (!msg[1] || msg[1] == '\n'))
				break;

		/* trim leading and trailing whitespace */
		for (; *msg; ++msg)
			if (!git__isspace(*msg))
				break;
		for (end = msg + strlen(msg) - 1; msg <= end; --end)
			if (!git__isspace(*end))
				break;

		if (*msg)
			commit->body = git__strndup(msg, end - msg + 1);
	}

	return commit->body;
}

int git_commit_tree(git_tree **tree_out, const git_commit *commit)
{
	GIT_ASSERT_ARG(commit);
	return git_tree_lookup(tree_out, commit->object.repo, &commit->tree_id);
}

const git_oid *git_commit_parent_id(
	const git_commit *commit, unsigned int n)
{
	GIT_ASSERT_ARG_WITH_RETVAL(commit, NULL);

	return git_array_get(commit->parent_ids, n);
}

int git_commit_parent(
	git_commit **parent, const git_commit *commit, unsigned int n)
{
	const git_oid *parent_id;
	GIT_ASSERT_ARG(commit);

	parent_id = git_commit_parent_id(commit, n);
	if (parent_id == NULL) {
		git_error_set(GIT_ERROR_INVALID, "parent %u does not exist", n);
		return GIT_ENOTFOUND;
	}

	return git_commit_lookup(parent, commit->object.repo, parent_id);
}

int git_commit_nth_gen_ancestor(
	git_commit **ancestor,
	const git_commit *commit,
	unsigned int n)
{
	git_commit *current, *parent = NULL;
	int error;

	GIT_ASSERT_ARG(ancestor);
	GIT_ASSERT_ARG(commit);

	if (git_commit_dup(&current, (git_commit *)commit) < 0)
		return -1;

	if (n == 0) {
		*ancestor = current;
		return 0;
	}

	while (n--) {
		error = git_commit_parent(&parent, current, 0);

		git_commit_free(current);

		if (error < 0)
			return error;

		current = parent;
	}

	*ancestor = parent;
	return 0;
}

int git_commit_header_field(
	git_buf *out,
	const git_commit *commit,
	const char *field)
{
	GIT_BUF_WRAP_PRIVATE(out, git_commit__header_field, commit, field);
}

int git_commit__header_field(
	git_str *out,
	const git_commit *commit,
	const char *field)
{
	const char *eol, *buf = commit->raw_header;

	git_str_clear(out);

	while ((eol = strchr(buf, '\n'))) {
		/* We can skip continuations here */
		if (buf[0] == ' ') {
			buf = eol + 1;
			continue;
		}

		/* Skip until we find the field we're after */
		if (git__prefixcmp(buf, field)) {
			buf = eol + 1;
			continue;
		}

		buf += strlen(field);
		/* Check that we're not matching a prefix but the field itself */
		if (buf[0] != ' ') {
			buf = eol + 1;
			continue;
		}

		buf++; /* skip the SP */

		git_str_put(out, buf, eol - buf);
		if (git_str_oom(out))
			goto oom;

		/* If the next line starts with SP, it's multi-line, we must continue */
		while (eol[1] == ' ') {
			git_str_putc(out, '\n');
			buf = eol + 2;
			eol = strchr(buf, '\n');
			if (!eol)
				goto malformed;

			git_str_put(out, buf, eol - buf);
		}

		if (git_str_oom(out))
			goto oom;

		return 0;
	}

	git_error_set(GIT_ERROR_OBJECT, "no such field '%s'", field);
	return GIT_ENOTFOUND;

malformed:
	git_error_set(GIT_ERROR_OBJECT, "malformed header");
	return -1;
oom:
	git_error_set_oom();
	return -1;
}

int git_commit_extract_signature(
	git_buf *signature_out,
	git_buf *signed_data_out,
	git_repository *repo,
	git_oid *commit_id,
	const char *field)
{
	git_str signature = GIT_STR_INIT, signed_data = GIT_STR_INIT;
	int error;

	if ((error = git_buf_tostr(&signature, signature_out)) < 0 ||
	    (error = git_buf_tostr(&signed_data, signed_data_out)) < 0 ||
	    (error = git_commit__extract_signature(&signature, &signed_data, repo, commit_id, field)) < 0 ||
	    (error = git_buf_fromstr(signature_out, &signature)) < 0 ||
	    (error = git_buf_fromstr(signed_data_out, &signed_data)) < 0)
		goto done;

done:
	git_str_dispose(&signature);
	git_str_dispose(&signed_data);
	return error;
}

int git_commit__extract_signature(
	git_str *signature,
	git_str *signed_data,
	git_repository *repo,
	git_oid *commit_id,
	const char *field)
{
	git_odb_object *obj;
	git_odb *odb;
	const char *buf;
	const char *h, *eol;
	int error;

	git_str_clear(signature);
	git_str_clear(signed_data);

	if (!field)
		field = "gpgsig";

	if ((error = git_repository_odb__weakptr(&odb, repo)) < 0)
		return error;

	if ((error = git_odb_read(&obj, odb, commit_id)) < 0)
		return error;

	if (obj->cached.type != GIT_OBJECT_COMMIT) {
		git_error_set(GIT_ERROR_INVALID, "the requested type does not match the type in the ODB");
		error = GIT_ENOTFOUND;
		goto cleanup;
	}

	buf = git_odb_object_data(obj);

	while ((h = strchr(buf, '\n')) && h[1] != '\0') {
		h++;
		if (git__prefixcmp(buf, field)) {
			if (git_str_put(signed_data, buf, h - buf) < 0)
				return -1;

			buf = h;
			continue;
		}

		h = buf;
		h += strlen(field);
		eol = strchr(h, '\n');
		if (h[0] != ' ') {
			buf = h;
			continue;
		}
		if (!eol)
			goto malformed;

		h++; /* skip the SP */

		git_str_put(signature, h, eol - h);
		if (git_str_oom(signature))
			goto oom;

		/* If the next line starts with SP, it's multi-line, we must continue */
		while (eol[1] == ' ') {
			git_str_putc(signature, '\n');
			h = eol + 2;
			eol = strchr(h, '\n');
			if (!eol)
				goto malformed;

			git_str_put(signature, h, eol - h);
		}

		if (git_str_oom(signature))
			goto oom;

		error = git_str_puts(signed_data, eol+1);
		git_odb_object_free(obj);
		return error;
	}

	git_error_set(GIT_ERROR_OBJECT, "this commit is not signed");
	error = GIT_ENOTFOUND;
	goto cleanup;

malformed:
	git_error_set(GIT_ERROR_OBJECT, "malformed header");
	error = -1;
	goto cleanup;
oom:
	git_error_set_oom();
	error = -1;
	goto cleanup;

cleanup:
	git_odb_object_free(obj);
	git_str_clear(signature);
	git_str_clear(signed_data);
	return error;
}

int git_commit_create_buffer(
	git_buf *out,
	git_repository *repo,
	const git_signature *author,
	const git_signature *committer,
	const char *message_encoding,
	const char *message,
	const git_tree *tree,
	size_t parent_count,
	const git_commit *parents[])
{
	GIT_BUF_WRAP_PRIVATE(out, git_commit__create_buffer, repo,
	                     author, committer, message_encoding, message,
	                     tree, parent_count, parents);
}

int git_commit__create_buffer(
	git_str *out,
	git_repository *repo,
	const git_signature *author,
	const git_signature *committer,
	const char *message_encoding,
	const char *message,
	const git_tree *tree,
	size_t parent_count,
	const git_commit *parents[])
{
	int error;
	commit_parent_data data = { parent_count, parents, repo };
	git_array_oid_t parents_arr = GIT_ARRAY_INIT;
	const git_oid *tree_id;

	GIT_ASSERT_ARG(tree);
	GIT_ASSERT_ARG(git_tree_owner(tree) == repo);

	tree_id = git_tree_id(tree);

	if ((error = validate_tree_and_parents(&parents_arr, repo, tree_id, commit_parent_from_array, &data, NULL, true)) < 0)
		return error;

	error = git_commit__create_buffer_internal(
		out, author, committer,
		message_encoding, message, tree_id,
		&parents_arr);

	git_array_clear(parents_arr);
	return error;
}

/**
 * Append to 'out' properly marking continuations when there's a newline in 'content'
 */
static int format_header_field(git_str *out, const char *field, const char *content)
{
	const char *lf;

	GIT_ASSERT_ARG(out);
	GIT_ASSERT_ARG(field);
	GIT_ASSERT_ARG(content);

	git_str_puts(out, field);
	git_str_putc(out, ' ');

	while ((lf = strchr(content, '\n')) != NULL) {
		git_str_put(out, content, lf - content);
		git_str_puts(out, "\n ");
		content = lf + 1;
	}

	git_str_puts(out, content);
	git_str_putc(out, '\n');

	return git_str_oom(out) ? -1 : 0;
}

static const git_oid *commit_parent_from_commit(size_t n, void *payload)
{
	const git_commit *commit = (const git_commit *) payload;

	return git_array_get(commit->parent_ids, n);

}

int git_commit_create_with_signature(
	git_oid *out,
	git_repository *repo,
	const char *commit_content,
	const char *signature,
	const char *signature_field)
{
	git_odb *odb;
	int error = 0;
	const char *field;
	const char *header_end;
	git_str commit = GIT_STR_INIT;
	git_commit *parsed;
	git_array_oid_t parents = GIT_ARRAY_INIT;
	git_commit__parse_options parse_opts = {0};

	parse_opts.oid_type = repo->oid_type;

	/* The first step is to verify that all the tree and parents exist */
	parsed = git__calloc(1, sizeof(git_commit));
	GIT_ERROR_CHECK_ALLOC(parsed);
	if (commit_parse(parsed, commit_content, strlen(commit_content), &parse_opts) < 0) {
		error = -1;
		goto cleanup;
	}

	if ((error = validate_tree_and_parents(&parents, repo, &parsed->tree_id, commit_parent_from_commit, parsed, NULL, true)) < 0)
		goto cleanup;

	git_array_clear(parents);

	/* Then we start appending by identifying the end of the commit header */
	header_end = strstr(commit_content, "\n\n");
	if (!header_end) {
		git_error_set(GIT_ERROR_INVALID, "malformed commit contents");
		error = -1;
		goto cleanup;
	}

	/* The header ends after the first LF */
	header_end++;
	git_str_put(&commit, commit_content, header_end - commit_content);

	if (signature != NULL) {
		field = signature_field ? signature_field : "gpgsig";

		if ((error = format_header_field(&commit, field, signature)) < 0)
			goto cleanup;
	}

	git_str_puts(&commit, header_end);

	if (git_str_oom(&commit))
		return -1;

	if ((error = git_repository_odb__weakptr(&odb, repo)) < 0)
		goto cleanup;

	if ((error = git_odb_write(out, odb, commit.ptr, commit.size, GIT_OBJECT_COMMIT)) < 0)
		goto cleanup;

cleanup:
	git_commit__free(parsed);
	git_str_dispose(&commit);
	return error;
}

int git_commit_committer_with_mailmap(
	git_signature **out, const git_commit *commit, const git_mailmap *mailmap)
{
	return git_mailmap_resolve_signature(out, mailmap, commit->committer);
}

int git_commit_author_with_mailmap(
	git_signature **out, const git_commit *commit, const git_mailmap *mailmap)
{
	return git_mailmap_resolve_signature(out, mailmap, commit->author);
}<|MERGE_RESOLUTION|>--- conflicted
+++ resolved
@@ -428,17 +428,9 @@
 		buffer += tree_len;
 	}
 
-<<<<<<< HEAD
-	while (git_object__parse_oid_header(&parent_id, &buffer, buffer_end, "parent ", GIT_OID_SHA1) == 0) {
-=======
-	/*
-	 * TODO: commit grafts!
-	 */
-
 	while (git_object__parse_oid_header(&parent_id,
 			&buffer, buffer_end, "parent ",
 			opts->oid_type) == 0) {
->>>>>>> d066d0d9
 		git_oid *new_id = git_array_alloc(commit->parent_ids);
 		GIT_ERROR_CHECK_ALLOC(new_id);
 
@@ -525,7 +517,6 @@
 	return git_commit__parse_ext(commit, odb_obj, &parse_options);
 }
 
-<<<<<<< HEAD
 static int assign_commit_parents_from_graft(git_commit *commit, git_commit_graft *graft) {
 	size_t idx;
 	git_oid *oid;
@@ -561,7 +552,8 @@
 		return 0;
 
 	return assign_commit_parents_from_graft(commit, graft);
-=======
+}
+
 int git_commit__parse_raw(
 	void *commit,
 	const char *data,
@@ -572,7 +564,6 @@
 	parse_options.oid_type = oid_type;
 
 	return commit_parse(commit, data, size, &parse_options);
->>>>>>> d066d0d9
 }
 
 int git_commit__parse_ext(
